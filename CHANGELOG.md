--- conflicted
+++ resolved
@@ -9,12 +9,9 @@
 - Add parser structure documentation
 ### Fixed
 ### Changed
-<<<<<<< HEAD
-- Set mypy's disallow_any_generics to True. Ideally, new files should not suppress these warnings.
-=======
 - Refactor Agilent Gen5 with explicit dataclasses structure
 - Update Benchman Vi-cell XR adapter to use the new cell-counting BENCHLING/2023/11 schema
->>>>>>> edf13de1
+- Set mypy's disallow_any_generics to True. Ideally, new files should not suppress these warnings.
 ### Deprecated
 ### Removed
 ### Security
