from __future__ import annotations

from dataclasses import dataclass
from enum import Enum
from typing import Optional, Union

<<<<<<< HEAD
from allotropy.allotrope.exceptions import AllotropeConversionError

TTupleData = list[Optional[Union[float, bool, str]]]


TUnit = str


TBooleanArray = list[bool]


TBooleanOrNullArray = list[Optional[bool]]


TNumberArray = list[float]


TNumberOrNullArray = list[Optional[float]]


TStringArray = list[str]


TStringOrNullArray = list[Optional[str]]


TClass = str

=======
>>>>>>> 6cfc077b

@dataclass
class TBooleanValueItem:
    field_type: TClass
    value: bool


@dataclass
class TDateTimeValueItem:
    field_type: TClass
    value: str


@dataclass
class TStringValueItem:
    value: str
    field_type: str


TBooleanArray = list[bool]
TBooleanOrNullArray = list[Optional[bool]]
TBooleanValue = Union[bool, TBooleanValueItem]
TClass = str
TDateTimeValue = Union[str, TDateTimeValueItem]
# TODO(brian): inline this
TDateTimeStampValue = TDateTimeValue
TNumberArray = list[float]
TNumberOrNullArray = list[Optional[float]]
TStringArray = list[str]
TStringOrNullArray = list[Optional[str]]
TStringValue = Union[str, TStringValueItem]
TTupleData = list[Optional[Union[float, bool, str]]]
TUnit = str


class TStatisticDatumRole(Enum):
    arithmetic_mean_role = "arithmetic mean role"
    median_role = "median role"
    relative_standard_deviation_role = "relative standard deviation role"
    skewness_role = "skewness role"
    standard_deviation_role = "standard deviation role"
    variance_role = "variance role"
    maximum_value_role = "maximum value role"
    minimum_value_role = "minimum value role"


@dataclass
class TQuantityValue:
    value: float
    unit: TUnit
    has_statistic_datum_role: Optional[TStatisticDatumRole] = None
    field_type: Optional[TClass] = None


@dataclass
class TNullableQuantityValue:
    value: Optional[float]
    unit: TUnit
    has_statistic_datum_role: Optional[TStatisticDatumRole] = None
    field_type: Optional[TClass] = None


# NOTE: this is defined to allow override of unit default for TQuaniityValue<Unit> (otherwise mypy gets mad)
@dataclass
class TQuantityValueWithOptionalUnit:
    value: float
    unit: Optional[TUnit]
    has_statistic_datum_role: Optional[TStatisticDatumRole] = None
    field_type: Optional[TClass] = None


@dataclass
class TNullableQuantityValueWithOptionalUnit:
    value: Optional[float]
    unit: Optional[TUnit]
    has_statistic_datum_role: Optional[TStatisticDatumRole] = None
    field_type: Optional[TClass] = None


class FieldComponentDatatype(Enum):
    double = "double"
    float = "float"  # noqa: A003
    decimal = "decimal"
    integer = "integer"
    byte = "byte"
    int = "int"  # noqa: A003
    short = "short"
    long = "long"
    string = "string"
    boolean = "boolean"
    dateTime = "dateTime"


class Scale(Enum):
    nominal = "nominal"
    ordinal = "ordinal"
    cardinal = "cardinal"
    interval = "interval"
    range = "range"  # noqa: A003


class Type(Enum):
    linear = "linear"
    logarithmic = "logarithmic"


@dataclass
class TFunction:
    type: Optional[Type] = Type.linear  # noqa: A003
    start: Optional[float] = 1
    length: Optional[float] = None
    incr: Optional[float] = 1


@dataclass
class TDatacubeComponent:
    field_componentDatatype: FieldComponentDatatype
    concept: TClass
    unit: Optional[TUnit] = None
    scale: Optional[Scale] = None
    field_asm_fill_value: Optional[Union[str, float, int, bool]] = None


TDimensionArray = Union[TNumberArray, TBooleanArray, TStringArray]


TMeasureArray = Union[TNumberOrNullArray, TBooleanOrNullArray, TStringOrNullArray]


@dataclass
class TDatacubeStructure:
    dimensions: list[TDatacubeComponent]
    measures: list[TDatacubeComponent]


"""
TODO: datamodel-codegen cannot properly generate the models for TDatacubeData with the
oneOf{measures, points} constraint. I can't figure out how to do it correctly right now either.
We need to either figure this out and file a bug with datamodel-codegen or fix the schema.

@dataclass
class TDimensionData:
    dimensions: List[Union[TDimensionArray, TFunction]]


@dataclass
class TMeasureDatum:
    measures: List[TMeasureArray]


@dataclass
class TMeasureDatum1:
    points: List[TTupleData]


TMeasureData = Union[TMeasureDatum, TMeasureDatum1]


@dataclass
class TDatacubeData(TDimensionData):
    pass
"""


@dataclass
class TDatacubeData:
    dimensions: list[Union[TDimensionArray, TFunction]]
    measures: Optional[list[TMeasureArray]] = None
    points: Optional[list[TTupleData]] = None

    def __post_init__(self) -> None:
        # Logic for enforcing oneOf
        if not (self.measures is None) ^ (self.points is None):
            error = "Exactly one of measures or points must be set on a datacube."
            raise AllotropeConversionError(error)


@dataclass
class TDatacube:
    label: Optional[str] = None
    cube_structure: Optional[TDatacubeStructure] = None
    data: Optional[TDatacubeData] = None<|MERGE_RESOLUTION|>--- conflicted
+++ resolved
@@ -4,37 +4,8 @@
 from enum import Enum
 from typing import Optional, Union
 
-<<<<<<< HEAD
 from allotropy.allotrope.exceptions import AllotropeConversionError
 
-TTupleData = list[Optional[Union[float, bool, str]]]
-
-
-TUnit = str
-
-
-TBooleanArray = list[bool]
-
-
-TBooleanOrNullArray = list[Optional[bool]]
-
-
-TNumberArray = list[float]
-
-
-TNumberOrNullArray = list[Optional[float]]
-
-
-TStringArray = list[str]
-
-
-TStringOrNullArray = list[Optional[str]]
-
-
-TClass = str
-
-=======
->>>>>>> 6cfc077b
 
 @dataclass
 class TBooleanValueItem:
