# plate (repeated for N plates measured)
#     Plate information
#     Background information (optional)
#     Calculated results (optional)
#     Measured results (repeated for N measurements performed per plate)
# Basic assay information
# Protocol information
# Plate type
# Platemap (repeated for N plates measured)
# Calculations
# Auto export parameters
# Operations
# Labels
#     Filters (dependent on detection modality)
#     Mirrors (dependent on detection modality)
# Instrument
from __future__ import annotations

from dataclasses import dataclass
import logging
from re import search
from typing import Optional

import numpy as np
import pandas as pd

from allotropy.allotrope.allotrope import AllotropyError
from allotropy.allotrope.models.fluorescence_benchling_2023_09_fluorescence import (
    ScanPositionSettingPlateReader,
)
from allotropy.allotrope.models.shared.components.plate_reader import SampleRoleType
from allotropy.parsers.lines_reader import CsvReader
from allotropy.parsers.utils.values import assert_not_none, try_float_or_none


def df_to_series(df: pd.DataFrame) -> pd.Series:
    df.columns = df.iloc[0]  # type: ignore[assignment]
    return pd.Series(df.iloc[-1], index=df.columns)


def num_to_chars(n: int) -> str:
    d, m = divmod(n, 26)  # 26 is the number of ASCII letters
    return "" if n < 0 else num_to_chars(d - 1) + chr(m + 65)  # chr(65) = 'A'


@dataclass
class PlateInfo:
    number: str
    barcode: str
    emission_filter_id: str
    measurement_time: Optional[str]
    measured_height: Optional[float]
    chamber_temperature_at_start: Optional[float]

    @staticmethod
    def create(reader: CsvReader) -> Optional[PlateInfo]:
        data = reader.pop_csv_block_as_df("^Plate information")
        data_df = assert_not_none(data, "Plate information CSV block")
        series = df_to_series(data_df).replace(np.nan, None)
        series.index = pd.Series(series.index).replace(np.nan, "empty label")  # type: ignore[assignment]

        plate_number = assert_not_none(
            str(series.get("Plate")), "Plate information: Plate"
        )
        barcode = (
            str(series.get("Barcode") or '=""').removeprefix('="').removesuffix('"')
            or f"Plate {plate_number}"
        )

        search_result = search("De=...", str(series.get("Measinfo", "")))
        if not search_result:
            msg = f"Unable to get emition filter id from plate {barcode}"
            raise AllotropyError(msg)
        emission_filter_id = search_result.group().removeprefix("De=")

        measurement_time = str(series.get("Measurement date", ""))

        return PlateInfo(
            plate_number,
            barcode,
            emission_filter_id,
            measurement_time,
            try_float_or_none(str(series.get("Measured height"))),
            try_float_or_none(str(series.get("Chamber temperature at start"))),
        )


@dataclass
class Result:
    col: str
    row: str
    value: int

    @staticmethod
    def create(reader: CsvReader) -> list[Result]:
        if not reader.current_line_exists() or reader.match(
            "(^Plate information)|(^Basic assay information)"
        ):
            return []

        # Results may or may not have a title
        reader.pop_if_match("^Results")

        data = reader.pop_csv_block_as_df()
        data_df = assert_not_none(data, "reader data")
        series = (
            data_df.drop(0, axis=0).drop(0, axis=1)
            if data_df.iloc[1, 0] == "A"
            else data_df
        )
        rows, cols = series.shape
        series.index = [num_to_chars(i) for i in range(rows)]  # type: ignore[assignment]
        series.columns = [str(i).zfill(2) for i in range(1, cols + 1)]  # type: ignore[assignment]

        return [
            Result(col, row, int(series.loc[col, row]))
            for col, row in series.stack().index
        ]


@dataclass
class Plate:
    plate_info: PlateInfo
    results: list[Result]

    @staticmethod
    def create(reader: CsvReader) -> list[Plate]:
        plates: list[Plate] = []

        while True:
            if not reader.match("^Plate information"):
                break

            plate_info: Optional[PlateInfo] = None
            try:
                plate_info = PlateInfo.create(reader)
            except Exception as e:
                logging.warning(f"Failed to parse plate info with error: {e}")

            reader.drop_sections("^Background information|^Calculated results")

            results = Result.create(reader)

            if plate_info:
                plates.append(Plate(plate_info, results=results))

        return plates


@dataclass
class BasicAssayInfo:
    protocol_id: str
    assay_id: str

    @staticmethod
    def create(reader: CsvReader) -> BasicAssayInfo:
        reader.drop_until("^Basic assay information")
        data = reader.pop_csv_block_as_df("^Basic assay information")
        data_df = assert_not_none(data, "Basic assay information").T
        data_df.iloc[0].replace(":.*", "", regex=True, inplace=True)
        series = df_to_series(data_df)
        return BasicAssayInfo(
            str(series.get("Protocol ID")),
            str(series.get("Assay ID")),
        )


@dataclass
class PlateType:
    number_of_wells: Optional[float] = None

    @staticmethod
    def create(reader: CsvReader) -> PlateType:
        reader.drop_until("^Plate type")
        data = reader.pop_csv_block_as_df("^Plate type")
        data_df = assert_not_none(data, "Plate type").T
        return PlateType(
<<<<<<< HEAD
            try_float_or_none(
                str(df_to_series(data).get("Number of the wells in the plate"))
=======
            try_float(
                str(df_to_series(data_df).get("Number of the wells in the plate"))
>>>>>>> c991c17d
            )
        )


def get_sample_role_type(encoding: str) -> SampleRoleType:
    # BL        blank               blank_role
    # CTL       control             control_sample_role
    # LB        lance_blank         blank_role
    # LC        lance_crosstalk     control_sample_role
    # LH        lance_high          control_sample_role
    # S         pl_sample           sample_role
    # STD       standard            standard_sample_role
    # -         undefined           <UNDEFINED>
    # UNK       unknown             unknown_sample_role
    # ZH        z_high              control_sample_role
    # ZL        z_low               control_sample_role
    sample_role_type_map = {
        "BL": SampleRoleType.blank_role,
        "CTL": SampleRoleType.control_sample_role,
        "LB": SampleRoleType.blank_role,
        "LC": SampleRoleType.control_sample_role,
        "LH": SampleRoleType.control_sample_role,
        "STD": SampleRoleType.standard_sample_role,
        "S": SampleRoleType.sample_role,
        "-": SampleRoleType.undefined_sample_role,
        "UNK": SampleRoleType.unknown_sample_role,
        "ZH": SampleRoleType.control_sample_role,
        "ZL": SampleRoleType.control_sample_role,
    }
    for pattern, value in sample_role_type_map.items():
        if encoding.startswith(pattern):
            return value

    msg = f"Unable to determine sample role type of plate map encoding {encoding}"
    raise ValueError(msg)


@dataclass
class PlateMap:
    plate_n: str
    group_n: str
    sample_role_type_mapping: dict[str, dict[str, SampleRoleType]]

    @staticmethod
    def create(reader: CsvReader) -> Optional[PlateMap]:
        if not reader.current_line_exists() or reader.match("^Calculations"):
            return None

        plate_n = assert_not_none(reader.pop(), "Platemap number").split(",")[-1]
        group_n = assert_not_none(reader.pop(), "Platemap group").split(",")[-1]

        data = reader.pop_csv_block_as_df()
        data_df = assert_not_none(data, "Platemap data").replace(" ", "", regex=True)

        reader.pop_data()  # drop type specification
        reader.drop_empty()

        series = (
            data_df.drop(0, axis=0).drop(0, axis=1)
            if data_df.iloc[1, 0] == "A"
            else data_df
        )
        rows, cols = series.shape
        series.index = [num_to_chars(i) for i in range(rows)]  # type: ignore[assignment]
        series.columns = [str(i).zfill(2) for i in range(1, cols + 1)]  # type: ignore[assignment]

        sample_role_type_mapping: dict[str, dict[str, SampleRoleType]] = {}
        for row, row_data in series.replace([np.nan, "''"], None).to_dict().items():
            col_mapping: dict[str, SampleRoleType] = {}
            for col, value in row_data.items():
                if value:
                    role_type = get_sample_role_type(str(value))
                    if role_type:
                        col_mapping[str(col)] = role_type
            if col_mapping:
                sample_role_type_mapping[str(row)] = col_mapping

        return PlateMap(plate_n, group_n, sample_role_type_mapping)

    def get_sample_role_type(self, col: str, row: str) -> SampleRoleType:
        try:
            return self.sample_role_type_mapping[row][col]
        except KeyError as e:
            msg = (
                f"Invalid plate map location for plate map {self.plate_n}: {col} {row}"
            )
            raise AllotropyError(msg) from e


def create_plate_maps(reader: CsvReader) -> dict[str, PlateMap]:
    if reader.drop_until("^Platemap") is None:
        msg = "Unable to get plate map information"
        raise AllotropyError(msg)

    reader.pop()  # remove title

    maps: dict[str, PlateMap] = {}
    while _map := PlateMap.create(reader):
        maps[_map.plate_n] = _map
    return maps


@dataclass
class Filter:
    name: str
    wavelength: float
    bandwidth: float

    @staticmethod
    def create(reader: CsvReader) -> Optional[Filter]:
        if not reader.current_line_exists() or reader.match(
            "(^Mirror modules)|(^Instrument:)"
        ):
            return None

        data = reader.pop_csv_block_as_df()
        data_df = assert_not_none(data, "Filter information").T
        series = df_to_series(data_df)

        name = str(series.index[0])

        description = str(series.get("Description"))

        search_result = search("CWL=\\d*nm", description)
        if search_result is None:
            msg = f"Unable to find wavelength for filter {name}"
            raise AllotropyError(msg)
        wavelength = float(
            search_result.group().removeprefix("CWL=").removesuffix("nm")
        )

        search_result = search("BW=\\d*nm", description)
        if search_result is None:
            msg = f"Unable to find bandwidth for filter {name}"
            raise AllotropyError(msg)
        bandwidth = float(search_result.group().removeprefix("BW=").removesuffix("nm"))

        return Filter(name, wavelength, bandwidth)


def create_filters(reader: CsvReader) -> dict[str, Filter]:
    reader.drop_until("(^Filters:)|^Instrument:")

    if reader.match("^Instrument"):
        return {}

    reader.pop()  # remove title

    filters = {}
    while _filter := Filter.create(reader):
        filters[_filter.name] = _filter
    return filters


@dataclass
class Labels:
    label: str
    excitation_filter: Optional[Filter]
    emission_filters: dict[str, Optional[Filter]]
    scan_position_setting: Optional[ScanPositionSettingPlateReader] = None
    number_of_flashes: Optional[float] = None
    detector_gain_setting: Optional[str] = None

    @staticmethod
    def create(reader: CsvReader) -> Labels:
        reader.drop_until("^Labels")
        data = reader.pop_csv_block_as_df("^Labels")
        data_df = assert_not_none(data, "Labels").T
        series = df_to_series(data_df).replace(np.nan, None)

        filters = create_filters(reader)

        excitation_filter = filters.get(str(series.get("Exc. filter", "")))

        emission_filters = {
            "1st": filters.get(str(series.get("Ems. filter"))),
            "2nd": filters.get(str(series.get("2nd ems. filter"))),
        }
        filter_position_map = {
            "Bottom": ScanPositionSettingPlateReader.bottom_scan_position__plate_reader_,
            "Top": ScanPositionSettingPlateReader.top_scan_position__plate_reader_,
        }

        return Labels(
            series.index[0],
            excitation_filter,
            emission_filters,
            filter_position_map.get(str(series.get("Using of emission filter")), None),
            number_of_flashes=try_float_or_none(str(series.get("Number of flashes"))),
            detector_gain_setting=str(series.get("Reference AD gain")),
        )

    def get_emission_filter(self, id_val: str) -> Optional[Filter]:
        return self.emission_filters.get(id_val)


@dataclass
class Instrument:
    serial_number: str
    nickname: str

    @staticmethod
    def create(reader: CsvReader) -> Instrument:
        if reader.drop_until("^Instrument") is None:
            msg = "Unable to find instrument information"
            raise AllotropyError(msg)

        reader.pop()  # remove title

        serial_number = assert_not_none(reader.pop(), "serial number").split(",")[-1]
        nickname = assert_not_none(reader.pop(), "nickname").split(",")[-1]

        return Instrument(serial_number, nickname)


@dataclass
class Data:
    plates: list[Plate]
    basic_assay_info: BasicAssayInfo
    number_of_wells: Optional[float]
    plate_maps: dict[str, PlateMap]
    labels: Labels
    instrument: Instrument

    @staticmethod
    def create(reader: CsvReader) -> Data:
        return Data(
            plates=Plate.create(reader),
            basic_assay_info=BasicAssayInfo.create(reader),
            number_of_wells=PlateType.create(reader).number_of_wells,
            plate_maps=create_plate_maps(reader),
            labels=Labels.create(reader),
            instrument=Instrument.create(reader),
        )<|MERGE_RESOLUTION|>--- conflicted
+++ resolved
@@ -175,13 +175,8 @@
         data = reader.pop_csv_block_as_df("^Plate type")
         data_df = assert_not_none(data, "Plate type").T
         return PlateType(
-<<<<<<< HEAD
             try_float_or_none(
-                str(df_to_series(data).get("Number of the wells in the plate"))
-=======
-            try_float(
                 str(df_to_series(data_df).get("Number of the wells in the plate"))
->>>>>>> c991c17d
             )
         )
 
