--- conflicted
+++ resolved
@@ -107,13 +107,7 @@
 
 
 class CsvReader(LinesReader):
-<<<<<<< HEAD
-    def pop_csv_block_as_lines(
-        self, match_pat: Optional[str] = None, empty_pat: str = EMPTY_STR_PATTERN
-    ) -> list[str]:
-=======
-    def pop_csv_block_as_lines(self, empty_pat: str = EMPTY_STR_PATTERN) -> list:
->>>>>>> 595ee9e1
+    def pop_csv_block_as_lines(self, empty_pat: str = EMPTY_STR_PATTERN) -> list[str]:
         self.drop_empty(empty_pat)
         lines = list(self.pop_until_empty(empty_pat))
         self.drop_empty(empty_pat)
